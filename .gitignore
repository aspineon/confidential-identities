# Eclipse, ctags, Mac metadata, log files
.classpath
.project
.settings
tags
.DS_Store
*.log
*.log.gz
*.orig

# General build files
workflows/build/*
workflows/logs/*
workflow/out/*
!docs/build/*

lib/dokka.jar

### JetBrains template
# Covers JetBrains IDEs: IntelliJ, RubyMine, PhpStorm, AppCode, PyCharm, CLion, Android Studio

*.iml

## Directory-based project format:
.idea/*

# if you remove the above rule, at least ignore the following:

# Specific files to avoid churn
.idea/gradle.xml
.idea/kotlinc.xml
.idea/misc.xml
.idea/modules.xml
.idea/vcs.xml
.idea/workspace.xml
.idea/inspectionProfiles
.idea/copyright
.idea/jsLibraryMappings.xml

# User-specific stuff:
.idea/tasks.xml
.idea/dictionaries

# Sensitive or high-churn files:
.idea/dataSources.ids
.idea/dataSources.xml
.idea/sqlDataSources.xml
.idea/dynamic.xml
.idea/uiDesigner.xml

# Gradle:
<<<<<<< HEAD
.idea/*
=======
>>>>>>> c076af81
.gradle/*

# Mongo Explorer plugin:
.idea/mongoSettings.xml

## File-based project format:
*.ipr
*.iws

## Plugin-specific files:

# IntelliJ
/out/
/java-source/out/
/kotlin-source/out/

# mpeltonen/sbt-idea plugin
.idea_modules/

# JIRA plugin
atlassian-ide-plugin.xml

# Crashlytics plugin (for Android Studio and IntelliJ)
com_crashlytics_export_strings.xml
crashlytics.properties
crashlytics-build.properties

# docs related
docs/virtualenv/<|MERGE_RESOLUTION|>--- conflicted
+++ resolved
@@ -49,10 +49,6 @@
 .idea/uiDesigner.xml
 
 # Gradle:
-<<<<<<< HEAD
-.idea/*
-=======
->>>>>>> c076af81
 .gradle/*
 
 # Mongo Explorer plugin:
