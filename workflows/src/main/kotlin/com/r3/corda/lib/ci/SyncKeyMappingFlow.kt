--- conflicted
+++ resolved
@@ -14,17 +14,9 @@
 import java.security.PublicKey
 
 /**
-<<<<<<< HEAD
- * This flow allows the node to share the [PublicKey] to [Party] mapping data of parties unknown to the counter-party. The
- * two constructors allow the the node to provide a transaction in which the confidential identities unknown to the counter-party
- * will be extracted and then registered in the identity service. Alternatively, the node can provide the confidential identities
- * it wishes to share with the counter-party directly. The initiating node sends the list of identities to the counter-party who
- * registers the identity mapping between a newly generated [PublicKey] and the [Party].
-=======
  * This flow allows a node to share the [PublicKey] to [Party] mapping data of unknown parties present in a given
  * transaction. The initiating node sends a list of confidential identities to the counter-party who attempts to resolve
  * them. Parties that cannot be resolved are returned to the initiating node.
->>>>>>> c076af81
  *
  * The counter-party will request a new key mapping for each of the unresolved identities by calling [RequestKeyFlow] as
  * an inline flow.
@@ -93,10 +85,8 @@
         object RECEIVING_PARTIES : ProgressTracker.Step("Receiving potential party objects for unknown identities.")
         object NO_PARTIES_RECEIVED : ProgressTracker.Step("None of the requested unknown parties were resolved by the counter party. " +
                 "Terminating the flow early.")
-
         object REQUESTING_PROOF_OF_ID : ProgressTracker.Step("Requesting a signed key to party mapping for the received parties to verify" +
                 "the authenticity of the party.")
-
         object IDENTITIES_SYNCHRONISED : ProgressTracker.Step("Identities have finished synchronising.")
     }
 
